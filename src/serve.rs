use std::path::PathBuf;
use std::sync::Arc;

use anyhow::{Context, Result};
use axum::body::{self, Body};
use axum::extract::ws::{WebSocket, WebSocketUpgrade};
use axum::extract::Extension;
use axum::http::StatusCode;
use axum::response::Response;
use axum::routing::{get, get_service, Router};
use axum::Server;
use tokio::sync::broadcast;
use tokio::task::JoinHandle;
use tower_http::services::{ServeDir, ServeFile};
use tower_http::trace::TraceLayer;

use crate::common::SERVER;
use crate::config::RtcServe;
use crate::proxy::{ProxyHandlerHttp, ProxyHandlerWebSocket};
use crate::watch::WatchSystem;

const INDEX_HTML: &str = "index.html";

/// A system encapsulating a build & watch system, responsible for serving generated content.
pub struct ServeSystem {
    cfg: Arc<RtcServe>,
    watch: WatchSystem,
    http_addr: String,
    shutdown_tx: broadcast::Sender<()>,
    //  N.B. we use a broadcast channel here because a watch channel triggers a
    //  false positive on the first read of channel
    build_done_chan: broadcast::Sender<()>,
}

impl ServeSystem {
    /// Construct a new instance.
    pub async fn new(cfg: Arc<RtcServe>, shutdown: broadcast::Sender<()>) -> Result<Self> {
        let (build_done_chan, _) = broadcast::channel(8);
        let watch = WatchSystem::new(
            cfg.watch.clone(),
            shutdown.clone(),
            Some(build_done_chan.clone()),
        )
        .await?;
        let http_addr = format!(
            "http://{}:{}{}",
            cfg.address, cfg.port, &cfg.watch.build.public_url
        );
        Ok(Self {
            cfg,
            watch,
            http_addr,
            shutdown_tx: shutdown,
            build_done_chan,
        })
    }

    /// Run the serve system.
    #[tracing::instrument(level = "trace", skip(self))]
    pub async fn run(mut self) -> Result<()> {
        // Spawn the watcher & the server.
        let _build_res = self.watch.build().await; // TODO: only open after a successful build.
        let watch_handle = tokio::spawn(self.watch.run());
        let server_handle = Self::spawn_server(
            self.cfg.clone(),
            self.shutdown_tx.subscribe(),
            self.build_done_chan,
        )?;

        // Open the browser.
        if self.cfg.open {
            if let Err(err) = open::that(self.http_addr) {
                tracing::error!(error = ?err, "error opening browser");
            }
        }
        drop(self.shutdown_tx); // Drop the broadcast channel to ensure it does not keep the system alive.
        if let Err(err) = watch_handle.await {
            tracing::error!(error = ?err, "error joining watch system handle");
        }
        if let Err(err) = server_handle.await {
            tracing::error!(error = ?err, "error joining server handle");
        }
        Ok(())
    }

    #[tracing::instrument(level = "trace", skip(cfg, shutdown_rx))]
    fn spawn_server(
        cfg: Arc<RtcServe>,
        mut shutdown_rx: broadcast::Receiver<()>,
        build_done_chan: broadcast::Sender<()>,
    ) -> Result<JoinHandle<()>> {
        // Build a shutdown signal for the warp server.
        let shutdown_fut = async move {
            // Any event on this channel, even a drop, should trigger shutdown.
            let _res = shutdown_rx.recv().await;
            tracing::debug!("server is shutting down");
        };

        // Build the proxy client.
<<<<<<< HEAD
        let client = reqwest::Client::builder()
            .redirect(reqwest::redirect::Policy::none())
=======
        let client = reqwest::ClientBuilder::new()
            .http1_only()
>>>>>>> 62e5cc38
            .build()
            .context("error building proxy client")?;

        let insecure_client = reqwest::ClientBuilder::new()
            .http1_only()
            .danger_accept_invalid_certs(true)
            .build()
            .context("error building insecure proxy client")?;

        // Build the server.
        let state = Arc::new(State::new(
            cfg.watch.build.final_dist.clone(),
            cfg.watch.build.public_url.clone(),
            client,
            insecure_client,
            &cfg,
            build_done_chan,
        ));
        let router = router(state, cfg.clone());
        let addr = (cfg.address, cfg.port).into();
        let server = Server::bind(&addr)
            .serve(router.into_make_service())
            .with_graceful_shutdown(shutdown_fut);

        // Block this routine on the server's completion.
        tracing::info!("{} server listening at http://{}", SERVER, addr);
        Ok(tokio::spawn(async move {
            if let Err(err) = server.await {
                tracing::error!(error = ?err, "error from server task");
            }
        }))
    }
}

/// Server state.
pub struct State {
    /// A client instance used by proxies.
    pub client: reqwest::Client,
    /// A client instance used by proxies to make insecure requests.
    pub insecure_client: reqwest::Client,
    /// The location of the dist dir.
    pub dist_dir: PathBuf,
    /// The public URL from which assets are being served.
    pub public_url: String,
    /// The channel to receive build_done notifications on.
    pub build_done_chan: broadcast::Sender<()>,
    /// Whether to disable autoreload
    pub no_autoreload: bool,
}

impl State {
    /// Construct a new instance.
    pub fn new(
        dist_dir: PathBuf,
        public_url: String,
        client: reqwest::Client,
        insecure_client: reqwest::Client,
        cfg: &RtcServe,
        build_done_chan: broadcast::Sender<()>,
    ) -> Self {
        Self {
            client,
            insecure_client,
            dist_dir,
            public_url,
            build_done_chan,
            no_autoreload: cfg.no_autoreload,
        }
    }
}

/// Build the Trunk router, this includes that static file server, the WebSocket server,
/// (for autoreload & HMR in the future), as well as any user-defined proxies.
fn router(state: Arc<State>, cfg: Arc<RtcServe>) -> Router {
    // Build static file server, middleware, error handler & WS route for reloads.
    let public_route = if state.public_url == "/" {
        &state.public_url
    } else {
        state
            .public_url
            .strip_suffix('/')
            .unwrap_or(&state.public_url)
    };

    let mut router = Router::new()
        .fallback(
            Router::new().nest(
                public_route,
                get_service(
                    ServeDir::new(&state.dist_dir)
                        .fallback(ServeFile::new(&state.dist_dir.join(INDEX_HTML))),
                )
                .handle_error(|error| async move {
                    tracing::error!(?error, "failed serving static file");
                    StatusCode::INTERNAL_SERVER_ERROR
                })
                .layer(TraceLayer::new_for_http()),
            ),
        )
        .route(
            "/_trunk/ws",
            get(
                |ws: WebSocketUpgrade, state: Extension<Arc<State>>| async move {
                    ws.on_upgrade(|socket| async move { handle_ws(socket, state.0).await })
                },
            ),
        )
        .layer(Extension(state.clone()));

    tracing::info!(
        "{} serving static assets at -> {}",
        SERVER,
        state.public_url.as_str()
    );

    // Build proxies.
    if let Some(backend) = &cfg.proxy_backend {
        if cfg.proxy_ws {
            let handler = ProxyHandlerWebSocket::new(backend.clone(), cfg.proxy_rewrite.clone());
            router = handler.clone().register(router);
            tracing::info!(
                "{} proxying websocket {} -> {}",
                SERVER,
                handler.path(),
                &backend
            );
        } else {
            let client = if cfg.proxy_insecure {
                state.insecure_client.clone()
            } else {
                state.client.clone()
            };

            let handler = ProxyHandlerHttp::new(client, backend.clone(), cfg.proxy_rewrite.clone());
            router = handler.clone().register(router);
            tracing::info!("{} proxying {} -> {}", SERVER, handler.path(), &backend);
        }
    } else if let Some(proxies) = &cfg.proxies {
        for proxy in proxies.iter() {
            if proxy.ws {
                let handler =
                    ProxyHandlerWebSocket::new(proxy.backend.clone(), proxy.rewrite.clone());
                router = handler.clone().register(router);
                tracing::info!(
                    "{} proxying websocket {} -> {}",
                    SERVER,
                    handler.path(),
                    &proxy.backend
                );
            } else {
                let client = if proxy.insecure {
                    state.insecure_client.clone()
                } else {
                    state.client.clone()
                };

                let handler =
                    ProxyHandlerHttp::new(client, proxy.backend.clone(), proxy.rewrite.clone());
                router = handler.clone().register(router);
                tracing::info!(
                    "{} proxying {} -> {}",
                    SERVER,
                    handler.path(),
                    &proxy.backend
                );
            };
        }
    }

    router
}

async fn handle_ws(mut ws: WebSocket, state: Arc<State>) {
    let mut rx = state.build_done_chan.subscribe();
    tracing::debug!("autoreload websocket opened");
    while tokio::select! {
        _ = ws.recv() => {
            tracing::debug!("autoreload websocket closed");
            return
        }
        build_done = rx.recv() => build_done.is_ok(),
    } {
        let ws_send = ws.send(axum::extract::ws::Message::Text(
            r#"{"reload": true}"#.to_owned(),
        ));
        if ws_send.await.is_err() {
            break;
        }
    }
}

/// A result type used to work seamlessly with axum.
pub(crate) type ServerResult<T> = std::result::Result<T, ServerError>;

/// A newtype to make anyhow errors work with axum.
pub(crate) struct ServerError(pub anyhow::Error);

impl From<anyhow::Error> for ServerError {
    fn from(src: anyhow::Error) -> Self {
        ServerError(src)
    }
}

impl axum::response::IntoResponse for ServerError {
    fn into_response(self) -> Response {
        tracing::error!(error = ?self.0, "error handling request");
        let mut res = Response::new(body::boxed(Body::empty()));
        *res.status_mut() = StatusCode::INTERNAL_SERVER_ERROR;
        res
    }
}<|MERGE_RESOLUTION|>--- conflicted
+++ resolved
@@ -97,13 +97,9 @@
         };
 
         // Build the proxy client.
-<<<<<<< HEAD
-        let client = reqwest::Client::builder()
+        let client = reqwest::ClientBuilder::new()
             .redirect(reqwest::redirect::Policy::none())
-=======
-        let client = reqwest::ClientBuilder::new()
             .http1_only()
->>>>>>> 62e5cc38
             .build()
             .context("error building proxy client")?;
 
