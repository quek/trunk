[package]
name = "trunk"
version = "0.15.0"
edition = "2018"
description = "Build, bundle & ship your Rust WASM application to the web."
license = "MIT/Apache-2.0"
authors = ["Anthony Dodd <dodd.anthonyjosiah@gmail.com>"]
repository = "https://github.com/thedodd/trunk"
readme = "README.md"
categories = ["command-line-utilities", "wasm", "web-programming"]
keywords = ["wasm", "bundler", "web", "build-tool", "compiler"]

[profile.release]
lto = "fat"
codegen-units = 1
panic = "abort"

[dependencies]
ansi_term = "0.12"
anyhow = "1"
axum = { version = "0.5", features = ["ws"] }
bytes = "1"
cargo-lock = "7"
cargo_metadata = "0.14"
clap = { version = "3", features = ["derive", "env"] }
console = "0.15"
directories = "4"
dunce = "1"
envy = "0.4"
flate2 = "1"
fs_extra = "1"
futures-util = { version = "0.3", default-features = false, features = ["sink"] }
nipper = "0.1"
notify = "4"
once_cell = "1"
open = "2"
remove_dir_all = "0.7"
reqwest = { version = "0.11", default-features = false, features = ["rustls-tls", "stream", "trust-dns"] }
seahash = "4"
serde = { version = "1", features = ["derive"] }
tar = "0.4"
# See https://docs.rs/tokio/latest/tokio/#feature-flags - we basically use all of the features.
tokio = { version = "1", default-features = false, features = ["full"] }
tokio-stream = { version = "0.1", default-features = false, features = ["fs", "sync"] }
tokio-tungstenite = "0.17"
toml = "0.5"
tower-http = { version = "0.3", features = ["fs", "trace"] }
tracing = "0.1"
<<<<<<< HEAD
tracing-subscriber = "0.2"
watchexec = "1"
=======
tracing-subscriber = { version = "0.3", features = ["env-filter"] }
>>>>>>> 62e5cc38
which = "4"
zip = "0.6"

[dev-dependencies]
tempfile = "3"<|MERGE_RESOLUTION|>--- conflicted
+++ resolved
@@ -46,12 +46,8 @@
 toml = "0.5"
 tower-http = { version = "0.3", features = ["fs", "trace"] }
 tracing = "0.1"
-<<<<<<< HEAD
-tracing-subscriber = "0.2"
+tracing-subscriber = { version = "0.3", features = ["env-filter"] }
 watchexec = "1"
-=======
-tracing-subscriber = { version = "0.3", features = ["env-filter"] }
->>>>>>> 62e5cc38
 which = "4"
 zip = "0.6"
 
